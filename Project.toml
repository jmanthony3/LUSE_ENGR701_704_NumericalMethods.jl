--- conflicted
+++ resolved
@@ -20,10 +20,7 @@
 Symbolics = "0c5d862f-8b57-4792-8d23-62f2024744c7"
 
 [compat]
-<<<<<<< HEAD
-=======
 julia = "1.10"
->>>>>>> 05e495b3
 BenchmarkTools = "1.5.0"
 DataFrames = "1.6.1"
 Documenter = "1.7.0"
@@ -37,7 +34,6 @@
 Statistics = "1.10.0"
 Suppressor = "0.2.8"
 Symbolics = "^6.11.0"
-julia = "^1.10"
 
 [extras]
 Test = "8dfed614-e22c-5e08-85e1-65c5234f0b40"
