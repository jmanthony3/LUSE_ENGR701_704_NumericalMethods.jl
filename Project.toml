--- conflicted
+++ resolved
@@ -20,11 +20,8 @@
 Symbolics = "0c5d862f-8b57-4792-8d23-62f2024744c7"
 
 [compat]
-<<<<<<< HEAD
-=======
 julia = "1.10"
 BenchmarkTools = "1.5.0"
->>>>>>> 05e495b3
 DataFrames = "1.6.1"
 Documenter = "1.7.0"
 IntervalArithmetic = "0.20.9, 0.22"
@@ -35,13 +32,8 @@
 Revise = "3.5.18"
 StaticArrays = "1.9.7"
 Statistics = "1.10.0"
-<<<<<<< HEAD
-Symbolics = "6.11.0"
-julia = "1.10"
-=======
 Suppressor = "0.2.8"
 Symbolics = "^6.11.0"
->>>>>>> 05e495b3
 
 [extras]
 Test = "8dfed614-e22c-5e08-85e1-65c5234f0b40"
